--- conflicted
+++ resolved
@@ -1,15 +1,11 @@
 # CHANGES.md
 
-<<<<<<< HEAD
 ## v0.2.0.dev
 
 * `pyani` now requires `rpy2` v2.8.0 in order to satisfy running under Anaconda (see issue #26)
 * `pyani` now checks for presence of `rpy2` and - when run from source - if `rpy2` is not available, `pyani` doesn't throw an error until R graphical output is requested. If installed *via* `pip`, then `pyani` still raises `pkg_resources.DistributionNotFound` if `rpy2` is missing.
-=======
-## v0.2.0.post2
+* Updated `genbank_get_genomes_by_taxon.py` script to use the new FTP locations at NCBI for each assembly.
 
-* Updated `genbank_get_genomes_by_taxon.py` script to use the new FTP locations at NCBI for each assembly.
->>>>>>> e039a973
 
 ## v0.2.0
 
