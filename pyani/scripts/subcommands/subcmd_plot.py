--- conflicted
+++ resolved
@@ -118,15 +118,12 @@
     logger.debug(
         f"Have {len(result_label_dict)} labels and {len(result_class_dict)} classes"
     )
-<<<<<<< HEAD
 
     # Write heatmap and distribution plot for each results matrix
 
     # Create worker pool and empty command list
     pool = multiprocessing.Pool(processes=args.workers)
     plotting_commands = []
-=======
->>>>>>> 39d55fa8
 
     # Build and collect the plotting commands
     for matdata in [
@@ -145,8 +142,24 @@
                 [run_id, matdata, result_label_dict, result_class_dict, outfmts, args],
             )
         )
-<<<<<<< HEAD
         plotting_commands.append((write_distribution, [run_id, matdata, outfmts, args]))
+
+    id_matrix = MatrixData("identity", pd.read_json(results.df_identity), {})
+    cov_matrix = MatrixData("coverage", pd.read_json(results.df_coverage), {})
+    plotting_commands.append(
+        (
+            write_scatter,
+            [
+                run_id,
+                id_matrix,
+                cov_matrix,
+                result_label_dict,
+                result_class_dict,
+                outfmts,
+                args,
+            ],
+        )
+    )
 
     # Run the plotting commands
     [pool.apply_async(func, args, {}) for func, args in plotting_commands]
@@ -154,18 +167,6 @@
     # Close worker pool
     pool.close()
     pool.join()
-=======
-        write_distribution(run_id, matdata, outfmts, args)
-    write_scatter(
-        run_id,
-        MatrixData("identity", pd.read_json(results.df_identity), {}),
-        MatrixData("coverage", pd.read_json(results.df_coverage), {}),
-        result_label_dict,
-        result_class_dict,
-        outfmts,
-        args,
-    )
->>>>>>> 39d55fa8
 
 
 def write_distribution(
