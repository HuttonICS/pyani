--- conflicted
+++ resolved
@@ -90,10 +90,6 @@
         args = parse_cmdline()
     else:
         args = parse_cmdline(argv)
-<<<<<<< HEAD
-    # Catch execution with no arguments
-    if len(sys.argv) == 1 and argv is None:
-=======
 
     # Catch requests for citation and version information.
     # This should stop any subcommands from running, also.
@@ -102,7 +98,6 @@
         sys.stderr.write("\n".join(CITATION_INFO) + "\n")
         return 0
     if args.version:
->>>>>>> 075568f5
         sys.stderr.write(f"{VERSION_INFO}\n")
         return 0
 
