# -*- coding: utf-8 -*-
# (c) The James Hutton Institute 2016-2019
# (c) University of Strathclyde 2019-2020
# Author: Leighton Pritchard
#
# Contact:
# leighton.pritchard@strath.ac.uk
#
# Leighton Pritchard,
# Strathclyde Institute for Pharmacy and Biomedical Sciences,
# Cathedral Street,
# Glasgow,
# G4 0RE
# Scotland,
# UK
#
# The MIT License
#
# Copyright (c) 2016-2019 The James Hutton Institute
# Copyright (c) 2019-2020 University of Strathclyde
#
# Permission is hereby granted, free of charge, to any person obtaining a copy
# of this software and associated documentation files (the "Software"), to deal
# in the Software without restriction, including without limitation the rights
# to use, copy, modify, merge, publish, distribute, sublicense, and/or sell
# copies of the Software, and to permit persons to whom the Software is
# furnished to do so, subject to the following conditions:
#
# The above copyright notice and this permission notice shall be included in
# all copies or substantial portions of the Software.
#
# THE SOFTWARE IS PROVIDED "AS IS", WITHOUT WARRANTY OF ANY KIND, EXPRESS OR
# IMPLIED, INCLUDING BUT NOT LIMITED TO THE WARRANTIES OF MERCHANTABILITY,
# FITNESS FOR A PARTICULAR PURPOSE AND NONINFRINGEMENT. IN NO EVENT SHALL THE
# AUTHORS OR COPYRIGHT HOLDERS BE LIABLE FOR ANY CLAIM, DAMAGES OR OTHER
# LIABILITY, WHETHER IN AN ACTION OF CONTRACT, TORT OR OTHERWISE, ARISING FROM,
# OUT OF OR IN CONNECTION WITH THE SOFTWARE OR THE USE OR OTHER DEALINGS IN
# THE SOFTWARE.
"""Provides parser for plot subcommand."""

from argparse import ArgumentDefaultsHelpFormatter, ArgumentParser, _SubParsersAction
from pathlib import Path
from typing import List, Optional

from pyani.scripts import subcommands


def build(
    subps: _SubParsersAction, parents: Optional[List[ArgumentParser]] = None
) -> None:
    """Return a command-line parser for the plot subcommand.

    :param subps:  collection of subparsers in main parser
    :param parents:  parsers from which arguments are inherited

    The plot subcommand takes specific arguments:

    --method        (graphics method to use)
    """
    parser = subps.add_parser(
        "plot", parents=parents, formatter_class=ArgumentDefaultsHelpFormatter
    )
    # Required arguments: output directory and run ID
    parser.add_argument(
        "-o",
        "--outdir",
        action="store",
        dest="outdir",
        default=None,
        type=Path,
        help="output directory",
        required=True,
    )
    parser.add_argument(
        "--run_ids",
        action="store",
        dest="run_ids",
        default=None,
        metavar="RUN_ID",
        nargs="+",
        help="run IDs to plot",
        required=True,
    )
    # Other optional arguments
    parser.add_argument(
        "--dbpath",
        action="store",
        dest="dbpath",
        default=Path(".pyani/pyanidb"),
        type=Path,
        help="path to pyani database",
    )
    # Graphics methods and formats
    parser.add_argument(
        "--formats",
        dest="formats",
        action="store",
<<<<<<< HEAD
        default=["png"],
        metavar="FORMAT",
        nargs="+",
        choices=["pdf", "png", "svg", "jpg"],
        help="graphics output format; options: (pdf, png, svg, jpg)",
=======
        default="png",
        help="graphics output format (pdf/png/svg/jpg)",
>>>>>>> c0fdf6d9
    )
    parser.add_argument(
        "--method",
        dest="method",
        action="store",
        default="seaborn",
        metavar="METHOD",
        nargs="+",
        choices=["seaborn", "mpl", "plotly"],
        help="graphics method to use for plotting; options (seaborn, mpl, plotly)",
    )
    parser.add_argument(
        "--workers",
        dest="workers",
        action="store",
        default=None,
        type=int,
        help="Number of worker processes for multiprocessing "
        "(default zero, meaning use all available cores)",
    )
    parser.set_defaults(func=subcommands.subcmd_plot)<|MERGE_RESOLUTION|>--- conflicted
+++ resolved
@@ -95,16 +95,11 @@
         "--formats",
         dest="formats",
         action="store",
-<<<<<<< HEAD
         default=["png"],
         metavar="FORMAT",
         nargs="+",
         choices=["pdf", "png", "svg", "jpg"],
         help="graphics output format; options: (pdf, png, svg, jpg)",
-=======
-        default="png",
-        help="graphics output format (pdf/png/svg/jpg)",
->>>>>>> c0fdf6d9
     )
     parser.add_argument(
         "--method",
