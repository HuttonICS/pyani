# Copyright 2013-2015, The James Hutton Insitute
# Author: Leighton Pritchard
#
# This code is part of the pyani package, and is governed by its licence.
# Please see the LICENSE file that should have been included as part of
# this package.

"""Code to implement the ANIb average nucleotide identity method.

Calculates ANI by the ANIb method, as described in Goris et al. (2007)
Int J Syst Evol Micr 57: 81-91. doi:10.1099/ijs.0.64483-0.

From Goris et al.

'''The genomic sequence from one of the genomes in a pair (the query)
was cut into consecutive 1020 nt fragments. The 1020 nt cut-off was used
to correspond with the fragmentation of the genomic DNA to approximately
1 kb fragments during the DDH experiments. [...] The 1020 nt fragments
were then used to search against the whole genomic sequence of the other
genome in the pair (the reference) by using the BLASTN algorithm;
the best BLASTN match was saved for further analysis. The BLAST
algorithm was run using the following settings: X=150 (where X is the
drop-off value for gapped alignment), q=-1 (where q is the penalty
for nucleotide mismatch) and F=F (where F is the filter for repeated
sequences); the rest of the parameters were used at the default settings.
These settings give better sensitivity than the default settings when
more distantly related genomes are being compared, as the latter
target sequences that are more similar to each other.
[...]
The ANI between the query genome and the reference genome was
calculated as the mean identity of all BLASTN matches that showed more
than 30% overall sequence identity (recalculated to an identity along
the entire sequence) over an alignable region of at least 70% of their
length. This cut-off is above the 'twilight zone' of similarity searches in
which an inference of homology is error prone because of low levels of
Reverse searching, i.e. in which the reference genome is used as the
query, was also performed to provide reciprocal values.'''

All input FASTA format files are used to construct BLAST databases.
Each file's contents are also split into sequence fragments of length
options.fragsize, and the multiple FASTA file that results written to
the output directory. These are BLASTNed, pairwise, against the
databases.

BLAST output is interrogated for all fragment matches that cover
at least 70% of the query sequence, with at least 30% nucleotide
identity over the full length of the query sequence. This is an odd
choice and doesn't correspond to the twilight zone limit as implied by
Goris et al. We persist with their definition, however.  Only these
qualifying matches contribute to the total aligned length, and total
aligned sequence identity used to calculate ANI.
"""

import os
import shutil

import pandas as pd

from Bio import SeqIO

from . import pyani_config
from . import pyani_files
from . import pyani_jobs
<<<<<<< HEAD
from .pyani_tools import ANIResults
=======
from .pyani_tools import ANIResults, BLASTcmds, BLASTexes, BLASTfunctions
>>>>>>> be7be8b5


# Divide input FASTA sequences into fragments
def fragment_fasta_files(infiles, outdirname, fragsize):
    """Chops sequences of the passed files into fragments, returns filenames.

    - infiles - paths to each input sequence file
    - outdirname - path to output directory
    - fragsize - the size of sequence fragments

    Takes every sequence from every file in infiles, and splits them into
    consecutive fragments of length fragsize, (with any trailing sequences
    being included, even if shorter than fragsize), and writes the resulting
    set of sequences to a file with the same name in the output directory.
    All fragments are named consecutively and uniquely (within a file) as
    fragNNNNN. Sequence description fields are retained.
    """
    outfnames = []
    for fname in infiles:
        outstem, outext = os.path.splitext(os.path.split(fname)[-1])
        outfname = os.path.join(outdirname, outstem) + '-fragments' + outext
        outseqs = []
        count = 0
        for seq in SeqIO.parse(fname, 'fasta'):
            idx = 0
            while idx < len(seq):
                count += 1
                newseq = seq[idx:idx+fragsize]
                newseq.id = "frag%05d" % count
                outseqs.append(newseq)
                idx += fragsize
        outfnames.append(outfname)
        SeqIO.write(outseqs, outfname, 'fasta')
    return outfnames, get_fraglength_dict(outfnames)


# Get lengths of all sequences in all files
def get_fraglength_dict(fastafiles):
    """Returns dictionary of sequence fragment lengths, keyed by query name.

    - fastafiles - list of FASTA input whole sequence files

    Loops over input files and, for each, produces a dictionary with fragment
    lengths, keyed by sequence ID. These are returned as a dictionary with
    the keys being query IDs derived from filenames.
    """
    fraglength_dict = {}
    for filename in fastafiles:
        qname = os.path.split(filename)[-1].split('-fragments')[0]
        fraglength_dict[qname] = get_fragment_lengths(filename)
    return fraglength_dict


# Get lengths of all sequences in a file
def get_fragment_lengths(fastafile):
    """Returns dictionary of sequence fragment lengths, keyed by fragment ID.

    Biopython's SeqIO module is used to parse all sequences in the FASTA
    file.

    NOTE: ambiguity symbols are not discounted.
    """
    fraglengths = {}
    for seq in SeqIO.parse(fastafile, 'fasta'):
        fraglengths[seq.id] = len(seq)
    return fraglengths


# Create dictionary of database building commands, keyed by dbname
def build_db_jobs(infiles, blastcmds):
    """Returns dictionary of db-building commands, keyed by dbname."""
    dbjobdict = {}  # Dict of database construction jobs, keyed by filename
    # Create dictionary of database building jobs, keyed by db name
    # defining jobnum for later use as last job index used
    for idx, fname in enumerate(infiles):
        dbjobdict[blastcmds.get_db_name(fname)] = \
                pyani_jobs.Job("%s_db_%06d" % (blastcmds.prefix, idx),
                               blastcmds.build_db_cmd(fname))
    return dbjobdict


def make_blastcmd_builder(mode, outdir, format_exe=None, blast_exe=None,
                          prefix="ANIBLAST"):
    """Returns BLASTcmds object for construction of BLAST commands."""
    if mode == "ANIb":  # BLAST/formatting executable depends on mode
        blastcmds = BLASTcmds(BLASTfunctions(construct_makeblastdb_cmd,
                                             construct_blastn_cmdline),
                              BLASTexes(format_exe or \
                                        pyani_config.MAKEBLASTDB_DEFAULT,
                                        blast_exe or \
                                        pyani_config.BLASTN_DEFAULT),
                              prefix, outdir)
    else:
        blastcmds = BLASTcmds(BLASTfunctions(construct_formatdb_cmd,
                                             construct_blastall_cmdline),
                              BLASTexes(format_exe or \
                                        pyani_config.FORMATDB_DEFAULT,
                                        blast_exe or \
                                        pyani_config.BLASTALL_DEFAULT),
                              prefix, outdir)
    return blastcmds


# Make a dependency graph of BLAST commands
def make_job_graph(infiles, fragfiles, blastcmds):
    """Return a job dependency graph, based on the passed input sequence files.

    - infiles - a list of paths to input FASTA files
    - fragfiles - a list of paths to fragmented input FASTA files

    By default, will run ANIb - it *is* possible to make a mess of passing the
    wrong executable for the mode you're using.

    All items in the returned graph list are BLAST executable jobs that must
    be run *after* the corresponding database creation. The Job objects
    corresponding to the database creation are contained as dependencies.
    How those jobs are scheduled depends on the scheduler (see
    run_multiprocessing.py, run_sge.py)
    """
    joblist = []    # Holds list of job dependency graphs

    # Get dictionary of database-building jobs
    dbjobdict = build_db_jobs(infiles, blastcmds)

    # Create list of BLAST executable jobs, with dependencies
    jobnum = len(dbjobdict)
    for idx, fname1 in enumerate(fragfiles[:-1]):
        for fname2 in fragfiles[idx+1:]:
            jobnum += 1
            jobs = \
                [pyani_jobs.Job("%s_exe_%06d_a" %
                                (blastcmds.prefix, jobnum),
                                blastcmds.build_blast_cmd(fname1,
                                                          fname2.replace\
                                                          ('-fragments', ''))),
                 pyani_jobs.Job("%s_exe_%06d_b" %
                                (blastcmds.prefix, jobnum),
                                blastcmds.build_blast_cmd(fname2,
                                                          fname1.replace\
                                                          ('-fragments', '')))]
            jobs[0].add_dependency(dbjobdict[fname1.replace('-fragments', '')])
            jobs[1].add_dependency(dbjobdict[fname2.replace('-fragments', '')])
            joblist.extend(jobs)

    # Return the dependency graph
    return joblist


# Generate list of makeblastdb command lines from passed filenames
def generate_blastdb_commands(filenames, outdir,
                              blastdb_exe=pyani_config.MAKEBLASTDB_DEFAULT,
                              mode="ANIb"):
    """Return a list of makeblastdb command-lines for ANIb/ANIblastall

    - filenames - a list of paths to input FASTA files
    - outdir - path to output directory
    - blastdb_exe - path to the makeblastdb executable
    """
    if mode == "ANIb":
        construct_db_cmdline = construct_makeblastdb_cmd
    else:
        construct_db_cmdline = construct_formatdb_cmd
    cmdlines = [construct_db_cmdline(fname, outdir, blastdb_exe) for
                fname in filenames]
    return cmdlines


# Generate single makeblastdb command line
def construct_makeblastdb_cmd(filename, outdir,
                              blastdb_exe=pyani_config.MAKEBLASTDB_DEFAULT):
    """Returns a single makeblastdb command.

    - filename - input filename
    - blastdb_exe - path to the makeblastdb executable
    """
    title = os.path.splitext(os.path.split(filename)[-1])[0]
    outfilename = os.path.join(outdir, os.path.split(filename)[-1])
    return ("{0} -dbtype nucl -in {1} -title {2} -out {3}".format(blastdb_exe,
                                                                  filename,
                                                                  title,
                                                                  outfilename),
            outfilename)


# Generate single makeblastdb command line
def construct_formatdb_cmd(filename, outdir,
                           blastdb_exe=pyani_config.FORMATDB_DEFAULT):
    """Returns a single formatdb command.

    - filename - input filename
    - blastdb_exe - path to the formatdb executable
    """
    title = os.path.splitext(os.path.split(filename)[-1])[0]
    newfilename = os.path.join(outdir, os.path.split(filename)[-1])
    shutil.copy(filename, newfilename)
    return ("{0} -p F -i {1} -t {2}".format(blastdb_exe, newfilename, title),
            newfilename)


# Generate list of BLASTN command lines from passed filenames
def generate_blastn_commands(filenames, outdir,
                             blast_exe=pyani_config.BLASTN_DEFAULT,
                             mode="ANIb"):
    """Return a list of blastn command-lines for ANIm

    - filenames - a list of paths to fragmented input FASTA files
    - outdir - path to output directory
    - blastn_exe - path to BLASTN executable

    Assumes that the fragment sequence input filenames have the form
    ACCESSION-fragments.ext, where the corresponding BLAST database filenames
    have the form ACCESSION.ext. This is the convention followed by the
    fragment_FASTA_files() function above.
    """
    if mode == "ANIb":
        construct_blast_cmdline = construct_blastn_cmdline
    else:
        construct_blast_cmdline = construct_blastall_cmdline
    cmdlines = []
    for idx, fname1 in enumerate(filenames[:-1]):
        dbname1 = fname1.replace('-fragments', '')
        for fname2 in filenames[idx+1:]:
            dbname2 = fname2.replace('-fragments', '')
            cmdlines.append(construct_blast_cmdline(fname1, dbname2,
                                                    outdir, blast_exe))
            cmdlines.append(construct_blast_cmdline(fname2, dbname1,
                                                    outdir, blast_exe))
    return cmdlines


# Generate single BLASTN command line
def construct_blastn_cmdline(fname1, fname2, outdir,
                             blastn_exe=pyani_config.BLASTN_DEFAULT):
    """Returns a single blastn command.

    - filename - input filename
    - blastn_exe - path to BLASTN executable
    """
    fstem1 = os.path.splitext(os.path.split(fname1)[-1])[0]
    fstem2 = os.path.splitext(os.path.split(fname2)[-1])[0]
    fstem1 = fstem1.replace('-fragments', '')
    prefix = os.path.join(outdir, "%s_vs_%s" % (fstem1, fstem2))
    cmd = "{0} -out {1}.blast_tab -query {2} -db {3} " +\
        "-xdrop_gap_final 150 -dust no -evalue 1e-15 " +\
        "-max_target_seqs 1 -outfmt '6 qseqid sseqid length mismatch " +\
        "pident nident qlen slen qstart qend sstart send positive " +\
        "ppos gaps' -task blastn"
    return cmd.format(blastn_exe, prefix, fname1, fname2)


# Generate single BLASTALL command line
def construct_blastall_cmdline(fname1, fname2, outdir,
                               blastall_exe=pyani_config.BLASTALL_DEFAULT):
    """Returns a single blastall command.

    - blastall_exe - path to BLASTALL executable
    """
    fstem1 = os.path.splitext(os.path.split(fname1)[-1])[0]
    fstem2 = os.path.splitext(os.path.split(fname2)[-1])[0]
    fstem1 = fstem1.replace('-fragments', '')
    prefix = os.path.join(outdir, "%s_vs_%s" % (fstem1, fstem2))
    cmd = "{0} -p blastn -o {1}.blast_tab -i {2} -d {3} " +\
        "-X 150 -q -1 -F F -e 1e-15 " +\
        "-b 1 -v 1 -m 8"
    return cmd.format(blastall_exe, prefix, fname1, fname2)


# Process pairwise BLASTN output
def process_blast(blast_dir, org_lengths, fraglengths=None, mode="ANIb",
                  logger=None):
    """Returns a tuple of ANIb results for .blast_tab files in the output dir.

    - blast_dir - path to the directory containing .blast_tab files
    - org_lengths - the base count for each input sequence
    - fraglengths - dictionary of query sequence fragment lengths, only
    needed for BLASTALL output
    - mode - parsing BLASTN+ or BLASTALL output?
    - logger - a logger for messages

    Returns the following pandas dataframes in an ANIResults object;
    query sequences are rows, subject sequences are columns:

    - alignment_lengths - non-symmetrical: total length of alignment
    - percentage_identity - non-symmetrical: ANIb (Goris) percentage identity
    - alignment_coverage - non-symmetrical: coverage of query
    - similarity_errors - non-symmetrical: count of similarity errors

    May throw a ZeroDivisionError if one or more BLAST runs failed, or a
    very distant sequence was included in the analysis.
    """
    # Process directory to identify input files
    blastfiles = pyani_files.get_input_files(blast_dir, '.blast_tab')
    # Hold data in ANIResults object
<<<<<<< HEAD
    results = ANIResults(list(org_lengths.keys()))
=======
    results = ANIResults(list(org_lengths.keys()), mode)
>>>>>>> be7be8b5
    # Fill diagonal NA values for alignment_length with org_lengths
    for org, length in list(org_lengths.items()):
        results.alignment_lengths[org][org] = length

    # Process .blast_tab files assuming that the filename format holds:
    # org1_vs_org2.blast_tab:
    for blastfile in blastfiles:
        qname, sname = \
            os.path.splitext(os.path.split(blastfile)[-1])[0].split('_vs_')

        # We may have BLAST files from other analyses in the same directory
        # If this occurs, we raise a warning, and skip the file
        if qname not in list(org_lengths.keys()):
            if logger:
                logger.warning("Query name %s not in input " % qname +
                               "sequence list, skipping %s" % blastfile)
            continue
        if sname not in list(org_lengths.keys()):
            if logger:
                logger.warning("Subject name %s not in input " % sname +
                               "sequence list, skipping %s" % blastfile)
            continue
<<<<<<< HEAD
        tot_length, tot_sim_error, ani_pid = parse_blast_tab(blastfile,
                                                             fraglengths,
                                                             mode)
        query_cover = float(tot_length) / org_lengths[qname]
=======
        resultvals = parse_blast_tab(blastfile, fraglengths, mode)
        query_cover = float(resultvals[0]) / org_lengths[qname]
>>>>>>> be7be8b5

        # Populate dataframes: when assigning data, we need to note that
        # we have asymmetrical data from BLAST output, so only the
        # upper triangle is populated
<<<<<<< HEAD
        results.add_tot_length(qname, sname, tot_length, sym=False)
        results.add_sim_errors(qname, sname, tot_sim_error, sym=False)
        results.add_pid(qname, sname, 0.01 * ani_pid, sym=False)
=======
        results.add_tot_length(qname, sname, resultvals[0], sym=False)
        results.add_sim_errors(qname, sname, resultvals[1], sym=False)
        results.add_pid(qname, sname, 0.01 * resultvals[2], sym=False)
>>>>>>> be7be8b5
        results.add_coverage(qname, sname, query_cover)
    return results


# Parse BLASTALL output to get total alignment length and mismatches
def parse_blast_tab(filename, fraglengths, mode="ANIb"):
    """Returns (alignment length, similarity errors, mean_pid) tuple
    from .blast_tab

    - filename - path to .blast_tab file

    Calculate the alignment length and total number of similarity errors (as
    we would with ANIm), as well as the Goris et al.-defined mean identity
    of all valid BLAST matches for the passed BLASTALL alignment .blast_tab
    file.

    '''ANI between the query genome and the reference genome was calculated as
    the mean identity of all BLASTN matches that showed more than 30% overall
    sequence identity (recalculated to an identity along the entire sequence)
    over an alignable region of at least 70% of their length.
    '''
    """
    # Assuming that the filename format holds org1_vs_org2.blast_tab:
    qname = os.path.splitext(os.path.split(filename)[-1])[0].split('_vs_')[0]
    # Load output as dataframe
    if mode == "ANIblastall":
        qfraglengths = fraglengths[qname]
        columns = ['sid', 'blast_pid', 'blast_alnlen', 'blast_mismatch',
                   'blast_gaps', 'q_start', 'q_end', 's_start', 's_end',
                   'e_Value', 'bit_score']
    else:
        columns = ['sbjct_id', 'blast_alnlen', 'blast_mismatch',
                   'blast_pid', 'blast_identities', 'qlen', 'slen',
                   'q_start', 'q_end', 's_start', 's_end', 'blast_pos',
                   'ppos', 'blast_gaps']
    # We may receive an empty BLASTN output file, if there are no significant
    # regions of homology. This causes pandas to throw an error on CSV import.
    # To get past this, we create an empty dataframe with the appropriate
    # columns.
    try:
        data = pd.DataFrame.from_csv(filename, header=None, sep='\t')
        data.columns = columns
    except pd.io.common.EmptyDataError:
        data = pd.DataFrame(columns=columns)
    # Add new column for fragment length, only for BLASTALL
    if mode == "ANIblastall":
        data['qlen'] = pd.Series([qfraglengths[idx] for idx in data.index],
                                 index=data.index)
    # Add new columns for recalculated alignment length, proportion, and
    # percentage identity
    data['ani_alnlen'] = data['blast_alnlen'] - data['blast_gaps']
    data['ani_alnids'] = data['ani_alnlen'] - data['blast_mismatch']
    data['ani_coverage'] = data['ani_alnlen'] / data['qlen']
    data['ani_pid'] = data['ani_alnids'] / data['qlen']
    # Filter rows on 'ani_coverage' > 0.7, 'ani_pid' > 0.3
    filtered = data[(data['ani_coverage'] > 0.7) & (data['ani_pid'] > 0.3)]
    # Dedupe query hits, so we only take the best hit
    filtered = filtered.groupby(filtered.index).first()
    # Replace NaNs with zero
    filtered = filtered.fillna(value=0)  # Needed if no matches
    # The ANI value is then the mean percentage identity.
    # We report total alignment length and the number of similarity errors
    # (mismatches and gaps), as for ANIm
    # NOTE: We report the mean of 'blast_pid' for concordance with JSpecies
    # Despite this, the concordance is not exact. Manual inspection during
    # development indicated that a handful of fragments are differentially
    # filtered out in JSpecies and this script. This is often on the basis
    # of rounding differences (e.g. coverage being close to 70%).
    # NOTE: If there are no hits, then ani_pid will be nan - we replace this
    # with zero if that happens
    ani_pid = filtered['blast_pid'].mean()
    if pd.isnull(ani_pid):  # Happens if there are no matches in ANIb
        ani_pid = 0
    aln_length = filtered['ani_alnlen'].sum()
    sim_errors = filtered['blast_mismatch'].sum() +\
        filtered['blast_gaps'].sum()
    filtered.to_csv(filename + '.dataframe', sep="\t")
    return aln_length, sim_errors, ani_pid<|MERGE_RESOLUTION|>--- conflicted
+++ resolved
@@ -61,11 +61,7 @@
 from . import pyani_config
 from . import pyani_files
 from . import pyani_jobs
-<<<<<<< HEAD
-from .pyani_tools import ANIResults
-=======
 from .pyani_tools import ANIResults, BLASTcmds, BLASTexes, BLASTfunctions
->>>>>>> be7be8b5
 
 
 # Divide input FASTA sequences into fragments
@@ -359,11 +355,8 @@
     # Process directory to identify input files
     blastfiles = pyani_files.get_input_files(blast_dir, '.blast_tab')
     # Hold data in ANIResults object
-<<<<<<< HEAD
-    results = ANIResults(list(org_lengths.keys()))
-=======
     results = ANIResults(list(org_lengths.keys()), mode)
->>>>>>> be7be8b5
+
     # Fill diagonal NA values for alignment_length with org_lengths
     for org, length in list(org_lengths.items()):
         results.alignment_lengths[org][org] = length
@@ -386,28 +379,15 @@
                 logger.warning("Subject name %s not in input " % sname +
                                "sequence list, skipping %s" % blastfile)
             continue
-<<<<<<< HEAD
-        tot_length, tot_sim_error, ani_pid = parse_blast_tab(blastfile,
-                                                             fraglengths,
-                                                             mode)
-        query_cover = float(tot_length) / org_lengths[qname]
-=======
         resultvals = parse_blast_tab(blastfile, fraglengths, mode)
         query_cover = float(resultvals[0]) / org_lengths[qname]
->>>>>>> be7be8b5
 
         # Populate dataframes: when assigning data, we need to note that
         # we have asymmetrical data from BLAST output, so only the
         # upper triangle is populated
-<<<<<<< HEAD
-        results.add_tot_length(qname, sname, tot_length, sym=False)
-        results.add_sim_errors(qname, sname, tot_sim_error, sym=False)
-        results.add_pid(qname, sname, 0.01 * ani_pid, sym=False)
-=======
         results.add_tot_length(qname, sname, resultvals[0], sym=False)
         results.add_sim_errors(qname, sname, resultvals[1], sym=False)
         results.add_pid(qname, sname, 0.01 * resultvals[2], sym=False)
->>>>>>> be7be8b5
         results.add_coverage(qname, sname, query_cover)
     return results
 
