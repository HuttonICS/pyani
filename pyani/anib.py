# -*- coding: utf-8 -*-
# (c) The James Hutton Institute 2016-2019
# (c) University of Strathclyde 2019-2024
# Author: Leighton Pritchard
#
# Contact: leighton.pritchard@strath.ac.uk
#
# Leighton Pritchard,
# Strathclyde Institute for Pharmacy and Biomedical Sciences,
# Cathedral Street,
# Glasgow,
# G4 0RE
# Scotland,
# UK
#
# The MIT License
#
# Copyright (c) 2016-2019 The James Hutton Institute
# Copyright (c) 2019-2024 University of Strathclyde
#
# Permission is hereby granted, free of charge, to any person obtaining a copy
# of this software and associated documentation files (the "Software"), to deal
# in the Software without restriction, including without limitation the rights
# to use, copy, modify, merge, publish, distribute, sublicense, and/or sell
# copies of the Software, and to permit persons to whom the Software is
# furnished to do so, subject to the following conditions:
#
# The above copyright notice and this permission notice shall be included in
# all copies or substantial portions of the Software.
#
# THE SOFTWARE IS PROVIDED "AS IS", WITHOUT WARRANTY OF ANY KIND, EXPRESS OR
# IMPLIED, INCLUDING BUT NOT LIMITED TO THE WARRANTIES OF MERCHANTABILITY,
# FITNESS FOR A PARTICULAR PURPOSE AND NONINFRINGEMENT. IN NO EVENT SHALL THE
# AUTHORS OR COPYRIGHT HOLDERS BE LIABLE FOR ANY CLAIM, DAMAGES OR OTHER
# LIABILITY, WHETHER IN AN ACTION OF CONTRACT, TORT OR OTHERWISE, ARISING FROM,
# OUT OF OR IN CONNECTION WITH THE SOFTWARE OR THE USE OR OTHER DEALINGS IN
# THE SOFTWARE.
"""Code to implement the ANIb average nucleotide identity method.

Calculates ANI by the ANIb method, as described in Goris et al. (2007)
Int J Syst Evol Micr 57: 81-91. doi:10.1099/ijs.0.64483-0.

From Goris et al.

'''The genomic sequence from one of the genomes in a pair (the query)
was cut into consecutive 1020 nt fragments. The 1020 nt cut-off was used
to correspond with the fragmentation of the genomic DNA to approximately
1 kb fragments during the DDH experiments. [...] The 1020 nt fragments
were then used to search against the whole genomic sequence of the other
genome in the pair (the reference) by using the BLASTN algorithm;
the best BLASTN match was saved for further analysis. The BLAST
algorithm was run using the following settings: X=150 (where X is the
drop-off value for gapped alignment), q=-1 (where q is the penalty
for nucleotide mismatch) and F=F (where F is the filter for repeated
sequences); the rest of the parameters were used at the default settings.
These settings give better sensitivity than the default settings when
more distantly related genomes are being compared, as the latter
target sequences that are more similar to each other.
[...]
The ANI between the query genome and the reference genome was
calculated as the mean identity of all BLASTN matches that showed more
than 30% overall sequence identity (recalculated to an identity along
the entire sequence) over an alignable region of at least 70% of their
length. This cut-off is above the 'twilight zone' of similarity searches in
which an inference of homology is error prone because of low levels of
Reverse searching, i.e. in which the reference genome is used as the
query, was also performed to provide reciprocal values.'''

All input FASTA format files are used to construct BLAST databases.
Each file's contents are also split into sequence fragments of length
options.fragsize, and the multiple FASTA file that results written to
the output directory. These are BLASTNed, pairwise, against the
databases.

BLAST output is interrogated for all fragment matches that cover
at least 70% of the query sequence, with at least 30% nucleotide
identity over the full length of the query sequence. This is an odd
choice and doesn't correspond to the twilight zone limit as implied by
Goris et al. We persist with their definition, however.  Only these
qualifying matches contribute to the total aligned length, and total
aligned sequence identity used to calculate ANI.
"""

import os
import platform
import re
import shutil
import subprocess

from logging import Logger
from pathlib import Path
from typing import Callable, Dict, List, Optional, Tuple

import pandas as pd  # type: ignore

from Bio import SeqIO  # type: ignore

from . import pyani_config
from . import pyani_files
from . import pyani_jobs
from . import PyaniException
from .pyani_tools import ANIResults, BLASTcmds, BLASTexes, BLASTfunctions


class PyaniANIbException(PyaniException):
    """ANIb-specific exception for pyani."""


def get_version(blast_exe: Path = pyani_config.BLASTN_DEFAULT) -> str:
    """Return BLAST+ blastn version as a string.

    :param blast_exe:  path to blastn executable

    We expect blastn to return a string as, for example

    .. code-block:: bash

        $ blastn -version
        blastn: 2.9.0+
        Package: blast 2.9.0, build Jun 10 2019 09:40:53

    This is concatenated with the OS name.

    The following circumstances are explicitly reported as strings

    - no executable at passed path
    - non-executable file at passed path (this includes cases where the user doesn't have execute permissions on the file)
    - no version info returned
    """

    try:
        blastn_path = Path(shutil.which(blast_exe))  # type:ignore

    except TypeError:
        return f"{blast_exe} is not found in $PATH"

    if not blastn_path.is_file():  # no executable
        return f"No blastn executable at {blastn_path}"

    # This should catch cases when the file can't be executed by the user
    if not os.access(blastn_path, os.X_OK):  # file exists but not executable
        return f"blastn exists at {blastn_path} but not executable"

    cmdline = [blast_exe, "-version"]
    result = subprocess.run(
        cmdline,  # type: ignore
        shell=False,
        stdout=subprocess.PIPE,  # type: ignore
        stderr=subprocess.PIPE,
        check=True,
    )

    version = re.search(  # type: ignore
        r"(?<=blastn:\s)[0-9\.]*\+", str(result.stdout, "utf-8")
    ).group()

    if 0 == len(version.strip()):
        return f"blastn exists at {blastn_path} but could not retrieve version"

    return f"{platform.system()}_{version} ({blastn_path})"


# Divide input FASTA sequences into fragments
def fragment_fasta_files(
    infiles: List[Path], outdirname: Path, fragsize: int
) -> Tuple[List, Dict]:
    """Chop sequences of the passed files into fragments, return filenames.

    :param infiles:  collection of paths to each input sequence file
    :param outdirname:  Path, path to output directory
    :param fragsize:  Int, the size of sequence fragments

    Takes every sequence from every file in infiles, and splits them into
    consecutive fragments of length fragsize, (with any trailing sequences
    being included, even if shorter than fragsize), writing the resulting
    set of sequences to a file with the same name in the specified
    output directory.

    All fragments are named consecutively and uniquely (within a file) as
    fragNNNNN. Sequence description fields are retained.

    Returns a tuple ``(filenames, fragment_lengths)`` where ``filenames`` is a
    list of paths to the fragment sequence files, and ``fragment_lengths`` is
    a dictionary of sequence fragment lengths, keyed by the sequence files,
    with values being a dictionary of fragment lengths, keyed by fragment
    IDs.
    """
    outfnames = []
    for fname in infiles:
        outfname = outdirname / f"{fname.stem}-fragments{fname.suffix}"
        outseqs = []
        count = 0
        for seq in SeqIO.parse(fname, "fasta"):
            idx = 0
            while idx < len(seq):
                count += 1
                newseq = seq[idx : idx + fragsize]
                newseq.id = "frag%05d" % count
                outseqs.append(newseq)
                idx += fragsize
        outfnames.append(outfname)
        SeqIO.write(outseqs, outfname, "fasta")
    return outfnames, get_fraglength_dict(outfnames)


# Get lengths of all sequences in all files
def get_fraglength_dict(fastafiles: List[Path]) -> Dict:
    """Return dictionary of sequence fragment lengths, keyed by query name.

    :param fastafiles:  list of paths to FASTA input whole sequence files

    Loops over input files and, for each, produces a dictionary with fragment
    lengths, keyed by sequence ID. These are returned as a dictionary with
    the keys being query IDs derived from filenames.
    """
    fraglength_dict = {}
    for filename in fastafiles:
        qname = filename.stem.split("-fragments")[0]
        fraglength_dict[qname] = get_fragment_lengths(filename)
    return fraglength_dict


# Get lengths of all sequences in a file
def get_fragment_lengths(fastafile: Path) -> Dict:
    """Return dictionary of sequence fragment lengths, keyed by fragment ID.

    :param fastafile:

    Biopython's SeqIO module is used to parse all sequences in the FASTA
    file.

    NOTE: ambiguity symbols are not discounted.
    """
    fraglengths = {}
    for seq in SeqIO.parse(fastafile, "fasta"):
        fraglengths[seq.id] = len(seq)
    return fraglengths


# Create dictionary of database building commands, keyed by dbname
def build_db_jobs(infiles: List[Path], blastcmds: BLASTcmds) -> Dict:
    """Return dictionary of db-building commands, keyed by dbname.

    :param infiles:
    :param blastcmds:
    """
    dbjobdict = {}  # Dict of database construction jobs, keyed by filename
    # Create dictionary of database building jobs, keyed by db name
    # defining jobnum for later use as last job index used
    for idx, fname in enumerate(infiles):
        dbjobdict[blastcmds.get_db_name(fname)] = pyani_jobs.Job(
            f"{blastcmds.prefix}_db_{idx:06}", blastcmds.build_db_cmd(fname)
        )
    return dbjobdict


def make_blastcmd_builder(
    mode: str,
    outdir: Path,
    format_exe: Optional[Path] = None,
    blast_exe: Optional[Path] = None,
    prefix: str = "ANIBLAST",
) -> BLASTcmds:
    """Return BLASTcmds object for construction of BLAST commands.

    :param mode:  str, the kind of ANIb analysis (ANIb or ANIblastall)
    :param outdir:
    :param format_exe:
    :param blast_exe:
    :param prefix:
    """
    if mode == "ANIb":  # BLAST/formatting executable depends on mode
        blastcmds = BLASTcmds(
            BLASTfunctions(construct_makeblastdb_cmd, construct_blastn_cmdline),
            BLASTexes(
                format_exe or pyani_config.MAKEBLASTDB_DEFAULT,
                blast_exe or pyani_config.BLASTN_DEFAULT,
            ),
            prefix,
            outdir,
        )
    else:
        blastcmds = BLASTcmds(
            BLASTfunctions(construct_formatdb_cmd, construct_blastall_cmdline),
            BLASTexes(
                format_exe or pyani_config.FORMATDB_DEFAULT,
                blast_exe or pyani_config.BLASTALL_DEFAULT,
            ),
            prefix,
            outdir,
        )
    return blastcmds


# Make a dependency graph of BLAST commands
def make_job_graph(
    infiles: List[Path], fragfiles: List[Path], blastcmds: BLASTcmds
) -> List[pyani_jobs.Job]:
    """Return job dependency graph, based on the passed input sequence files.

    :param infiles:  list of paths to input FASTA files
    :param fragfiles:  list of paths to fragmented input FASTA files
    :param blastcmds:

    By default, will run ANIb - it *is* possible to make a mess of passing the
    wrong executable for the mode you're using.

    All items in the returned graph list are BLAST executable jobs that must
    be run *after* the corresponding database creation. The Job objects
    corresponding to the database creation are contained as dependencies.
    How those jobs are scheduled depends on the scheduler (see
    run_multiprocessing.py, run_sge.py)
    """
    joblist = []  # Holds list of job dependency graphs

    # Get dictionary of database-building jobs
    dbjobdict = build_db_jobs(infiles, blastcmds)

    # Create list of BLAST executable jobs, with dependencies
    jobnum = len(dbjobdict)
    for idx, fname1 in enumerate(fragfiles[:-1]):
        for fname2 in fragfiles[idx + 1 :]:
            jobnum += 1
            jobs = [
                pyani_jobs.Job(
                    f"{blastcmds.prefix}_exe_{jobnum:06d}_a",
                    blastcmds.build_blast_cmd(
                        fname1, fname2.parent / fname2.name.replace("-fragments", "")
                    ),
                ),
                pyani_jobs.Job(
                    f"{blastcmds.prefix}_exe_{jobnum:06d}_b",
                    blastcmds.build_blast_cmd(
                        fname2, fname1.parent / fname1.name.replace("-fragments", "")
                    ),
                ),
            ]
            jobs[0].add_dependency(
                dbjobdict[fname1.parent / fname1.name.replace("-fragments", "")]
            )
            jobs[1].add_dependency(
                dbjobdict[fname2.parent / fname2.name.replace("-fragments", "")]
            )
            joblist.extend(jobs)

    # Return the dependency graph
    return joblist


# Generate list of makeblastdb command lines from passed filenames
def generate_blastdb_commands(
    filenames: List[Path],
    outdir: Path,
    blastdb_exe: Optional[Path] = None,
    mode: str = "ANIb",
) -> List[Tuple[str, Path]]:
    """Return list of makeblastdb command-lines for ANIb/ANIblastall.

    :param filenames:  a list of paths to input FASTA files
    :param outdir:  path to output directory
    :param blastdb_exe:  path to the makeblastdb executable
    :param mode:  str, ANIb analysis type (ANIb or ANIblastall)
    """
    if mode == "ANIb":
        construct_db_cmdline = construct_makeblastdb_cmd
    else:
        construct_db_cmdline = construct_formatdb_cmd
    if blastdb_exe is None:
        cmdlines = [construct_db_cmdline(fname, outdir) for fname in filenames]
    else:
        cmdlines = [
            construct_db_cmdline(fname, outdir, blastdb_exe) for fname in filenames
        ]
    return cmdlines


# Generate single makeblastdb command line
def construct_makeblastdb_cmd(
    filename: Path, outdir: Path, blastdb_exe: Path = pyani_config.MAKEBLASTDB_DEFAULT
) -> Tuple[str, Path]:
    """Return makeblastdb command and path to output file.

    :param filename:  Path, input filename
    :param outdir:  Path, directory for output
    :param blastdb_exe:  Path, path to the makeblastdb executable
    """
    outfilename = outdir / filename.name
    return (
        f"{blastdb_exe} -dbtype nucl -in {filename} -title {filename.stem} -out {outfilename}",
        outfilename,
    )


# Generate single makeblastdb command line
def construct_formatdb_cmd(
    filename: Path, outdir: Path, blastdb_exe: Path = pyani_config.FORMATDB_DEFAULT
) -> Tuple[str, Path]:
    """Return formatdb command and path to output file.

    :param filename:  Path, input filename
    :param outdir:  Path, path to output directory
    :param blastdb_exe:  Path, path to the formatdb executable
    """
    newfilename = outdir / filename.name
    shutil.copy(filename, newfilename)
    return (f"{blastdb_exe} -p F -i {newfilename} -t {filename.stem}", newfilename)


# Generate list of BLASTN command lines from passed filenames
def generate_blastn_commands(
    filenames: List[Path],
    outdir: Path,
    blast_exe: Optional[Path] = None,
    mode: str = "ANIb",
) -> List[str]:
    """Return a list of blastn command-lines for ANIm.

    :param filenames:  a list of paths to fragmented input FASTA files
    :param outdir:  path to output directory
    :param blastn_exe:  path to BLASTN executable
    :param mode:  str, analysis type (ANIb or ANIblastall)

    Assumes that the fragment sequence input filenames have the form
    ACCESSION-fragments.ext, where the corresponding BLAST database filenames
    have the form ACCESSION.ext. This is the convention followed by the
    fragment_FASTA_files() function above.
    """
    if mode == "ANIb":
        construct_blast_cmdline = construct_blastn_cmdline  # type: Callable
    else:
        construct_blast_cmdline = construct_blastall_cmdline
    cmdlines = []
    for idx, fname1 in enumerate(filenames[:-1]):
        dbname1 = Path(str(fname1).replace("-fragments", ""))
        for fname2 in filenames[idx + 1 :]:
            dbname2 = Path(str(fname2).replace("-fragments", ""))
            if blast_exe is None:
                cmdlines.append(construct_blast_cmdline(fname1, dbname2, outdir))
                cmdlines.append(construct_blast_cmdline(fname2, dbname1, outdir))
            else:
                cmdlines.append(
                    construct_blast_cmdline(fname1, dbname2, outdir, blast_exe)
                )
                cmdlines.append(
                    construct_blast_cmdline(fname2, dbname1, outdir, blast_exe)
                )
    return cmdlines


# Generate single BLASTN command line
def construct_blastn_cmdline(
    fname1: Path,
    fname2: Path,
    outdir: Path,
    blastn_exe: Path = pyani_config.BLASTN_DEFAULT,
) -> str:
    """Return a single blastn command.

    :param fname1:
    :param fname2:
    :param outdir:
    :param blastn_exe:  str, path to blastn executable
    """
    prefix = outdir / f"{fname1.stem.replace('-fragments', '')}_vs_{fname2.stem}"
    return (
        f"{blastn_exe} -out {prefix}.blast_tab -query {fname1} -db {fname2} "
        "-xdrop_gap_final 150 -dust no -evalue 1e-15 -max_target_seqs 1 -outfmt "
        "'6 qseqid sseqid length mismatch pident nident qlen slen "
        "qstart qend sstart send positive ppos gaps' "
        "-task blastn"
    )


# Generate single BLASTALL command line
def construct_blastall_cmdline(
    fname1: Path,
    fname2: Path,
    outdir: Path,
    blastall_exe: Path = pyani_config.BLASTALL_DEFAULT,
) -> str:
    """Return single blastall command.

    :param fname1:
    :param fname2:
    :param outdir:
    :param blastall_exe:  str, path to BLASTALL executable
    """
    prefix = outdir / f"{fname1.stem.replace('-fragments', '')}_vs_{fname2.stem}"
    return (
        f"{blastall_exe} -p blastn -o {prefix}.blast_tab -i {fname1} -d {fname2} "
        "-X 150 -q -1 -F F -e 1e-15 -b 1 -v 1 -m 8"
    )


# Process pairwise BLASTN output
def process_blast(
    blast_dir: Path,
    org_lengths: Dict,
    fraglengths: Dict,
    mode: str = "ANIb",
    logger: Optional[Logger] = None,
) -> ANIResults:
    """Return tuple of ANIb results for .blast_tab files in the output dir.

    :param blast_dir:  Path, path to the directory containing .blast_tab files
    :param org_lengths:  Dict, the base count for each input sequence
    :param fraglengths:  dictionary of query sequence fragment lengths, only
        needed for BLASTALL output
    :param mode:  str, analysis type (ANIb or ANIblastall)
    :param logger:  a logger for messages

    Returns the following pandas dataframes in an ANIResults object;
    query sequences are rows, subject sequences are columns:

    - alignment_lengths - non-symmetrical: total length of alignment
    - percentage_identity - non-symmetrical: ANIb (Goris) percentage identity
    - alignment_coverage - non-symmetrical: coverage of query
    - similarity_errors - non-symmetrical: count of similarity errors

    May throw a ZeroDivisionError if one or more BLAST runs failed, or a
    very distant sequence was included in the analysis.
    """
    # Process directory to identify input files
    blastfiles = pyani_files.get_input_files(blast_dir, ".blast_tab")
    # Hold data in ANIResults object
    results = ANIResults(list(org_lengths.keys()), mode)

    # Fill diagonal NA values for alignment_length with org_lengths
    for org, length in list(org_lengths.items()):
        results.alignment_lengths.loc[org, org] = length

    # Process .blast_tab files assuming that the filename format holds:
    # org1_vs_org2.blast_tab:
    for blastfile in blastfiles:
        qname, sname = blastfile.stem.split("_vs_")

        # We may have BLAST files from other analyses in the same directory
        # If this occurs, we raise a warning, and skip the file
        if qname not in list(org_lengths.keys()):
            if logger:
                logger.warning(
                    "Query name %s not in input sequence list, skipping %s",
                    qname,
                    blastfile,
                )
            continue
        if sname not in list(org_lengths.keys()):
            if logger:
                logger.warning(
                    "Subject name %s not in input sequence list, skipping %s",
                    sname,
                    blastfile,
                )
            continue
        resultvals = parse_blast_tab(blastfile, fraglengths, mode)
        query_cover = float(resultvals[0]) / org_lengths[qname]

        # Populate dataframes: when assigning data, we need to note that
        # we have asymmetrical data from BLAST output, so only the
        # upper triangle is populated
        results.add_tot_length(qname, sname, resultvals[0])
<<<<<<< HEAD
        results.add_sim_errors(qname, sname, resultvals[1], sym=False)
=======
        results.add_sim_errors(qname, sname, resultvals[1])
>>>>>>> 3dddcc1a
        results.add_pid(qname, sname, 0.01 * resultvals[2])
        results.add_coverage(qname, sname, query_cover)
    return results


# Parse BLASTALL output to get total alignment length and mismatches
def parse_blast_tab(
    filename: Path, fraglengths: Dict, mode: str = "ANIb"
) -> Tuple[int, int, int]:
    """Return (alignment length, similarity errors, mean_pid) tuple.

    :param filename:  Path, path to .blast_tab file
    :param fraglengths:  Optional[Dict], dictionary of fragment lengths for each
        genome.
    :param mode:  str, analysis type (ANIb or ANIblastall)

    Calculate the alignment length and total number of similarity errors (as
    we would with ANIm), as well as the Goris et al.-defined mean identity
    of all valid BLAST matches for the passed BLASTALL alignment .blast_tab
    file.

    '''ANI between the query genome and the reference genome was calculated as
    the mean identity of all BLASTN matches that showed more than 30% overall
    sequence identity (recalculated to an identity along the entire sequence)
    over an alignable region of at least 70% of their length.
    '''
    """
    # Assuming that the filename format holds org1_vs_org2.blast_tab:
    qname = filename.stem.split("_vs_")[0]
    # Load output as dataframe
    if mode == "ANIblastall":
        qfraglengths = fraglengths[qname]
        columns = [
            "sid",
            "blast_pid",
            "blast_alnlen",
            "blast_mismatch",
            "blast_gaps",
            "q_start",
            "q_end",
            "s_start",
            "s_end",
            "e_Value",
            "bit_score",
        ]
    else:
        columns = [
            "sbjct_id",
            "blast_alnlen",
            "blast_mismatch",
            "blast_pid",
            "blast_identities",
            "qlen",
            "slen",
            "q_start",
            "q_end",
            "s_start",
            "s_end",
            "blast_pos",
            "ppos",
            "blast_gaps",
        ]
    # We may receive an empty BLASTN output file, if there are no significant
    # regions of homology. This causes pandas to throw an error on CSV import.
    # To get past this, we create an empty dataframe with the appropriate
    # columns.
    try:
        data = pd.read_csv(filename, header=None, sep="\t", index_col=0)
        data.columns = columns
    except pd.io.common.EmptyDataError:
        data = pd.DataFrame(columns=columns)
    # Add new column for fragment length, only for BLASTALL
    if mode == "ANIblastall":
        data["qlen"] = pd.Series(
            [qfraglengths[idx] for idx in data.index], index=data.index
        )
    # Add new columns for recalculated alignment length, proportion, and
    # percentage identity
    data["ani_alnlen"] = data["blast_alnlen"] - data["blast_gaps"]
    data["ani_alnids"] = data["ani_alnlen"] - data["blast_mismatch"]
    data["ani_coverage"] = data["ani_alnlen"] / data["qlen"]
    data["ani_pid"] = data["ani_alnids"] / data["qlen"]
    # Filter rows on 'ani_coverage' > 0.7, 'ani_pid' > 0.3
    filtered = data[(data["ani_coverage"] > 0.7) & (data["ani_pid"] > 0.3)]
    # Dedupe query hits, so we only take the best hit
    filtered = filtered.groupby(filtered.index).first()
    # Replace NaNs with zero
    filtered = filtered.fillna(value=0)  # Needed if no matches
    # The ANI value is then the mean percentage identity.
    # We report total alignment length and the number of similarity errors
    # (mismatches and gaps), as for ANIm
    # NOTE: We report the mean of 'blast_pid' for concordance with JSpecies
    # Despite this, the concordance is not exact. Manual inspection during
    # development indicated that a handful of fragments are differentially
    # filtered out in JSpecies and this script. This is often on the basis
    # of rounding differences (e.g. coverage being close to 70%).
    # NOTE: If there are no hits, then ani_pid will be nan - we replace this
    # with zero if that happens
    ani_pid = filtered["blast_pid"].mean()
    if pd.isnull(ani_pid):  # Happens if there are no matches in ANIb
        ani_pid = 0
    aln_length = filtered["ani_alnlen"].sum()
    sim_errors = filtered["blast_mismatch"].sum() + filtered["blast_gaps"].sum()
    filtered.to_csv(Path(filename).with_suffix(".blast_tab.dataframe"), sep="\t")
    return aln_length, sim_errors, ani_pid<|MERGE_RESOLUTION|>--- conflicted
+++ resolved
@@ -559,11 +559,7 @@
         # we have asymmetrical data from BLAST output, so only the
         # upper triangle is populated
         results.add_tot_length(qname, sname, resultvals[0])
-<<<<<<< HEAD
-        results.add_sim_errors(qname, sname, resultvals[1], sym=False)
-=======
         results.add_sim_errors(qname, sname, resultvals[1])
->>>>>>> 3dddcc1a
         results.add_pid(qname, sname, 0.01 * resultvals[2])
         results.add_coverage(qname, sname, query_cover)
     return results
